package App::Dapper;

=head1 NAME

App::Dapper - A publishing tool for static websites.

=cut

use utf8;
use open ':std', ':encoding(UTF-8)';
use 5.8.0;
use strict;
use warnings FATAL => 'all';

use vars '$VERSION';

use Exporter qw(import);
use IO::Dir;

#use Template;
use Template::Alloy;
use Template::Constants qw( :debug );

use Text::MultiMarkdown 'markdown';

#use HTTP::Server::Simple;
#use HTTP::Server::Brick;
use Net::HTTPServer;

use YAML::Tiny qw(LoadFile Load Dump);
use File::Spec::Functions qw/ canonpath /;
use File::Path qw(make_path);

use Data::Dumper;
$Data::Dumper::Indent = 1;
$Data::Dumper::Sortkeys = 1;

use DateTime;

use App::Dapper::Serve;
use App::Dapper::Init;
use App::Dapper::Utils;
use App::Dapper::Defaults;
use App::Dapper::Filters;

my $DEFAULT_PORT = 8000;
my $ID = 0;

=head1 VERSION

Version 0.18

=cut

our $VERSION = '0.18';

our @EXPORT = qw($VERSION);

=head1 SYNOPSIS

B<Dapper> allows you to transform simple text files into static websites. By installing the App::Dapper Perl module, an executable named C<dapper> will be available to you in your terminal window. You can use this executable in a number of ways:

    # Initialize the current directory with a fresh skeleton of a site
    $ dapper [-solc] init

    # Build the site
    $ dapper [-solc] build

    # Serve the site locally at http://localhost:8000
    $ dapper [-solc] serve

    # Rebuild the site if anything (source, layout dirs; config file) changes
    $ dapper [-solc] watch

    # Get help on usage and switches
    $ dapper -h

    # Print the version
    $ dapper -v

Additionally, B<Dapper> may be used as a perl module directly from a script. Examples:

    use App::Dapper;

    # Create a Dapper object
    my $d = App::Dapper->new();

    # Initialize a new website in the current directory
    $d->init();

    # Build the site
    $d->build();

    # Serve the site locally at http://localhost:8000
    $d->serve();

=head1 DESCRIPTION

Dapper helps you build static websites. To get you started, you can use the
C<dapper init> command to initialize a directory. After running this command,
the following directory structure will be created:

    _config.yml
    _layout/
        index.html
    _source/
        index.md

In that same directory, you may then build the site using the C<dapper build>
command, which will combine the source files and the layout files and place
the results in the output directory (default: C<_output>). After you build
the default site, you'll then have the following directory structure:

    _config.yml
    _layout/
        index.html
    _source/
        index.md
    _output/
        index.html

To see what your website looks like, run the C<dapper serve> command which
will spin up a development webserver and serve the static files located in
the output directory (default: C<_output>) at L<http://localhost:8000>.

Now, let's walk through each file:

=over 4

=item B<_config.yml>

The configuration file is a YAML file that specifies key configuration
elements for your static website. The default configuration file is as
follows:

    ---
    name : My Site

If you want to use a separate source, layout, or output directory, you may
specify it in this file. For instance:

    ---
    name : My Site
    source : _source
    layout : _layout
    output : _output

All of the configurations in this file are available in layout templates,
based on the Liquid template system. For instance, C<name> in the
configuration file may be used in a template as follows:

    {{ site.name }}

=item B<_source/index.md>

A sample markdown file is available in the _source directory. Contents:

    ---
    layout: index
    title: Welcome
    ---

    Hello world.

There are a few things to note about this file:

=over 4

=item 1. There is a YAML configuration block at the start of the file.

=item 2. The I<layout> configuration specifies which layout to use.

=item 3. The C<index> layout indicates that C<_layout/index.html> should be used.

=item 4. The C<title> configuration is the name of the post/page. It is optional.

=item 5. All of the configurations may be used in the corresponding layout file.

    <!-- Example use of "name" in a layout file -->
    <h1>{{ page.name }}</h1>

=back

=item B<_layout/index.html>

Layout files are processed using the Liquid template system. The initial layout
file that is given after you run the C<dapper init> command, is this:

    <!DOCTYPE HTML PUBLIC "-//W3C//DTD HTML 4.01 Transitional//EN">
    <html>
    <head>
      <title>{{ page.title }}</title>
      <meta http-equiv="content-type" content="text/html; charset=iso-8859-1">
    </head>

    <body>

    {{ page.content }}

    </body>
    </html>

The main content of the text file that is being rendered with this template
is available using C<{{ page.content }}>.

Definitions specified in the C<_config.yml> file can be referenced under the
"site" namespace (e.g. {{ site.name }}. Definitions specified in the YAML
portion of text files can be referenced under the "page" namespace (e.g.
{{ page.title }}.

=item B<_output/index.html>

The output file that is created is a mix of the input file and the layout that
is specified by the input file. For the default site, the following output
file is created:

    <!DOCTYPE HTML PUBLIC "-//W3C//DTD HTML 4.01 Transitional//EN">
    <html>
    <head>
      <title>Welcome</title>
      <meta http-equiv="content-type" content="text/html; charset=iso-8859-1">
    </head>

    <body>

    <p>Hello world.</p>

    </body>
    </html>

=back

B<Dapper> provides a number of optional command line switches:

=head2 Options

=over 4

=item B<-s>, B<--source>=I<source directory>

Specify the directory containing source files to process. If this command line option is not present, it defaults to "_source".

=item B<-o>, B<--output>=I<output directory>

Specify the directory to place the output files in. If this command line option is not present, it defaults to "_output".

=item B<-l>, B<--layout>=I<layout directory>

Specify the directory containing source files to process. If this command line option is not present, it defaults to "_layout".

=item B<-h>

Get help on available commands and options.

=item B<-v>

Print the version and exit.

=back

=cut

=head1 METHODS

Dapper may be used directly from a script as well. The following methods are available:

=head2 new

Create a new B<Dapper> object. Example:

    my $d = App::Dapper->new();

Alternatively, the source dir, output dir, layout dir, and configuration file
may be specified. Example:

    my $d = App::Dapper->new("_source", "_output", "_layout", "_config.yml");

After creating a B<Dapper> object, the followin hash elements may be accessed:

    use App::Dapper;

    my $d = App::Dapper->new();

    print "Source directory: $d->{source}\n";
    print "Output directory: $d->{output}\n";
    print "Layout directory: $d->{layout}\n";
    print "Config file: $d->{config}\n";
    print "Object instantiation time: $d->{site}->{time}\n";

=cut

sub new {
    my $class = shift;
    my $self = {
        created=> 1,
        source => shift,
        output => shift,
        layout => shift,
        config => shift,
    };

    $self->{site} = App::Dapper::Defaults::get_defaults();
    $self->{site}->{time} = DateTime->now( time_zone => DateTime::TimeZone->new( name => 'local' ) );
    $self->{source} = "_source" unless defined($self->{source});
    $self->{output} = "_output" unless defined($self->{output});
    $self->{layout} = "_layout" unless defined($self->{layout});
    $self->{config} = "_config.yml" unless defined($self->{config});

    bless $self, $class;
    return $self;
}

=head2 init

Initializes a new skeleton project in the current directory (of the calling script, and uses the defined source dir, output dir, layout dir, and config file. Example usage:

    use App::Dapper;

    my $d = App::Dapper->new();
    $d->init();

=cut 

sub init {
    my ($self) = @_;

    App::Dapper::Init::init(
        $self->{source},
        $self->{output},
        $self->{layout},
        $self->{config}
    );

    print "Project initialized.\n";
}

=head2 build

Build the site. Example:

    use App::Dapper;
    
    my $d = App::Dapper->new();
    $d->build();

When the site is built, it is done in three steps:

1. Parse. In this step, the configuration file is read. In addition, all the source files in the source directory as well as the layout files in the layout directory are reach and stored in the site hash.
 
2. Transform. Combine source and layout files.

3. Render. Save output files to the output directory.

=cut

sub build {
    my($self) = @_;
   
    $ID = 0; 

    $self->parse();
    $self->transform();
    $self->render();

    print "Project built.\n";
}

# sub parse - Parse the source directory, config file, and templates.

sub parse {
    my ($self) = @_;

    # load program and project configuration
    $self->read_project();

    # replaces the values of h_template with actual content
    $self->read_templates();
}

# sub transform - Walk the source and output directories and transform the text into the output files.

sub transform {
    my ($self) = @_;

    # recurse through the project tree and generate output (combine src with templates)
    $self->walk($self->{source}, $self->{output});
}

# sub render - Render the internal hash of source files, config file, and layouts into the actual output files on disk.

sub render {
    my ($self) = @_;

    my $tt = Template::Alloy->new({
        INCLUDE_PATH => $self->{layout},
        ANYCASE => 1,
        ENCODING => 'utf8',
        #STRICT => 1,
        FILTERS => {
            'xml_escape' => \&App::Dapper::Filters::xml_escape,
            'date_to_xmlschema' => \&App::Dapper::Filters::date_to_xmlschema,
            'replace_last' => \&App::Dapper::Filters::replace_last,
            'smart' => \&App::Dapper::Filters::smart,
            'json' => \&App::Dapper::Filters::json,
        },
        #ERROR => 'alloy_errors.html', 
        #DEBUG => DEBUG_ALL,
    }) || die "$Template::ERROR\n";        

    for my $page (@{$self->{site}->{pages}}) {

        #print Dump $page->{content};

        if (not $page->{layout}) {
            $page->{layout} = "index";
            #print "WARNING: $page->{filename} does not have a page layout assigned: $page->{layout}.\n";
        }

        my $layout = $self->{layout_content}->{$page->{layout}};

        my %tags = ();
        $tags{site} = $self->{site};
        $tags{page} = $page;
        #$tags{page}->{content} = $content;

        my $destination1;

        $tt->process(\$layout, \%tags, \$destination1)
            || die "Error processing $tags{page}->{filename} with $page->{layout}:" . $tt->error() . "\n";

        #if ($page->{layout} ne "index" and $layout =~ m/circuits/) {
        #    print "DANGER WILL ROBINSON ";
        #    print "PROCESSED: $tags{page}->{filename} with $page->{layout}\n\n$layout\n\n\n";
        #}

        # Parse and render once more to make sure that any liquid statments
        # In the source file also gets rendered
        my $destination;

        $tt->process(\$destination1, \%tags, \$destination)
            || die "Error processing (2nd pass) $tags{page}->{filename} with $page->{layout}:" . $tt->error() . "\n";

        if ($page->{filename}) {
            make_path($page->{dirname}, { verbose => 1 });
            open(DESTINATION, ">$page->{filename}") or die "error: could not open destination file:$page->{filename}: $!\n";
            print(DESTINATION $destination) or die "error: could not print to $page->{filename}: $!\n";
            close(DESTINATION) or die "error: could not close $page->{filename}: $!\n";

            print "Wrote $page->{filename}\n";
        }
        else {
            print Dumper "No filename specified\n";
        }
    }

    #print Dumper $self->{site};

    #print Dumper($self->{site}); 
    # copy additional files and directories
    $self->copy(".", $self->{output});
}

# sub serve - Serve the site locally. Pass in the port number. The port number will be used to serve the site contents from the output directory like this: http://localhost:<port>. Here is an example, using the default port 8000:
# 
#    use App::Dapper;
#
#    my $d = App::Dapper->new();
#    $d->serve("8000");
#
# The following is equivalent:
#
#    $d->serve();

sub serve {
    my($self, $port) = @_;

    $port = $DEFAULT_PORT unless $port;

    # HTTP::Server::Static example
    #my $s = App::Dapper::Serve->new($port);
    #print "About to send webroot: " . $self->{output} . "\n";
    #$s->kyloren($self->{output});
    #$s->run();

    # HTTP::Server::Brick example
    #my $s = HTTP::Server::Brick->new(port=>$port, fork=>1);
    #$s->add_type('text/html' => qw(^[^\.]+$));
    #$s->mount("/"=>{ path => $self->{output} });
    #$s->start

    #Net::HTTPServer example
<<<<<<< HEAD
    my $s = new Net::HTTPServer(
                    port=>$port,
                    docroot=>$self->{output},
                    type=>"forking");
=======
    my $s = new Net::HTTPServer(port=>$port, docroot=>$self->{output}, type=>"forking", log=>"STDOUT");
>>>>>>> c448fdeb
    $s->Start();
    $s->Process();
}

# sub read_project - Read the project file.

sub read_project {
    my ($self) = @_;

    my $config = LoadFile($self->{config}) or die "error: could not load \"$self->{config}\": $!\n";

    # Graft together
    @{$self->{site}}{keys %{$config}} = values %$config;

    die "error: \"source\" must be defined in project file\n" unless defined $self->{source};
    die "error: \"output\" must be defined in project file\n" unless defined $self->{output};
    die "error: \"layout\" must be defined in project file\n" unless defined $self->{layout};

    #print Dump($self->{site});
}

# sub read_templates - Read the content of the templates specified in the project configuration file.

sub read_templates {
    my ($self) = @_;
    my ($key, $ckey);

    opendir(DIR, $self->{layout}) or die $!;
    my @files = sort(grep(!/^\..*$/, readdir(DIR)));

    for my $file (@files) {
        my $stem = App::Dapper::Utils::filter_stem($file);
        $file = $self->{layout} . "/" . $file;
        $self->{layout_content}->{$stem} = App::Dapper::Utils::read_file($file);
    }

    # Expand sub layouts
    for my $key (keys %{$self->{layout_content}}) {
        my $value = $self->{layout_content}->{$key};
        my $frontmatter;
        my $content;

        $value =~ /(---.*?)---(.*)/s;

        if (not defined $1) { next; }
        if (not defined $2) { next; }

        $frontmatter = Load($1);
        $content  = $2;

        if (not defined $frontmatter->{layout}) { next; }
        if (not defined $self->{layout_content}->{$frontmatter->{layout}}) { next; }

        my $master = $self->{layout_content}->{$frontmatter->{layout}};
        $master =~ s/\[\% *page\.content *\%\]/$content/g;
        $self->{layout_content}->{$key} = $master;

        #print "$key Result:\n" . $self->{layout_content}->{$frontmatter->{layout}} . "\n\n\n\n\n\n";
    }
}

# sub walk - Walk the source directory and output directory and build the site hash.

sub walk {
  my ($self, $source_dir, $output_dir) = @_;
  my $source_handle = new IO::Dir "$source_dir";;
  my $output_handle = new IO::Dir "$output_dir";;
  my $directory_element;

  # if the directory does not exist, create it
  if (!(defined $output_handle)) {
    mkdir($output_dir);
    $output_handle = new IO::Dir "$output_dir";
  }

  if (defined $source_handle) {

    # cycle through each element in the current directory
    while(defined($directory_element = $source_handle->read)) {

      # print "directory element:$source/$directory_element\n";
      if(-d "$source_dir/$directory_element" and $directory_element ne "." and $directory_element ne "..") {
        $self->walk("$source_dir/$directory_element", "$output_dir/$directory_element");
      }
      elsif(-f "$source_dir/$directory_element" and $directory_element ne "." and $directory_element ne "..") {
   
        # Skip dot files
        if ($directory_element =~ /^\./) { next; }
    
        # Construct output file name, which is a combination
        # of the stem of the source file and the extension of the template.
        # Example:
        #   - Source: index.md
        #   - Template: layout.html
        #   - Destination: index.html
        my $source = "$source_dir/$directory_element";
        my $output = "$output_dir/$directory_element";
      
        $self->build_inventory($source, $output);
      }
    }
    undef $source_handle;
  }
  else {
    die "error: could not get a handle on $source_dir/$directory_element";
  }
  #undef %b_ddm;
}

# sub build_inventory - Build the internal hash of files, configurations, and layouts.

sub build_inventory {
    my ($self, $source_file_name, $destination_file_name) = @_;

    my %page = ();

    my $source_content = App::Dapper::Utils::read_file($source_file_name);

    $source_content =~ /(---.*?)---(.*)/s;

    my ($frontmatter) = Load($1);
    $page{content} = $2;

    for my $key (keys %{$frontmatter}) {
        $page{$key} = $frontmatter->{$key};
    }

    $page{slug} = App::Dapper::Utils::slugify($page{title});

    if (not $page{date}) {
        my $date = App::Dapper::Utils::get_modified_time($source_file_name);
        # print "Didn't find date for $source_file_name. Setting to file modified date of $date\n";
        $page{date} = $date;
    }
   
    if($page{date} =~ /^(\d\d\d\d)-(\d\d)-(\d\d) (\d\d)\:(\d\d)\:(\d\d)$/) {
        $page{year} = $1;
        $page{month} = $2;
        $page{day} = $3;
        $page{hour} = $4;
        $page{minute} = $5;
        $page{second} = $6;
        $page{nanosecond} = 0;
    }

    if(not $page{timezone}) {
        $page{timezone} = DateTime::TimeZone->new( name => 'local' );
    }

    $page{date} = DateTime->new(
        year       => $page{year},
        month      => $page{month},
        day        => $page{day},
        hour       => $page{hour},
        minute     => $page{minute},
        second     => $page{second},
        nanosecond => $page{nanosecond},
        time_zone  => $page{timezone},
    );

    $page{url} = defined $page{urlpattern} ? $page{urlpattern} : $self->{site}->{urlpattern};
    $page{url} =~ s/\:category/$page{categories}/g unless not defined $page{categories};
    $page{url} =~ s/\:year/$page{year}/g unless not defined $page{year};
    $page{url} =~ s/\:month/$page{month}/g unless not defined $page{month};
    $page{url} =~ s/\:day/$page{day}/g unless not defined $page{day};
    $page{url} =~ s/\:hour/$page{hour}/g unless not defined $page{hour};
    $page{url} =~ s/\:minute/$page{minute}/g unless not defined $page{minute};
    $page{url} =~ s/\:second/$page{second}/g unless not defined $page{second};
    $page{url} =~ s/\:slug/$page{slug}/g unless not defined $page{slug};

    $page{id} = ++$ID; #$page{url};

    if (not defined $page{extension}) { $page{extension} = $self->{site}->{extension}; }

    $page{source_file_extension} = App::Dapper::Utils::filter_extension($source_file_name);

    $page{filename} = App::Dapper::Utils::filter_stem("$destination_file_name") . $page{extension};
    
    if(defined $page{categories}) {
        my $filename = $self->{site}->{output} . $page{url};
        $filename =~ s/\/$/\/index.html/; 
        $page{filename} = canonpath $filename;
    }

    my ($volume, $dirname, $file) = File::Spec->splitpath( $page{filename} );
    $page{dirname} = $dirname;

    if ($page{source_file_extension} eq ".md") { 
        $page{content} = markdown($page{content});

        # Save first paragraph of content as excerpt
        $page{content} =~ /(<p>.*?<\/p>)/s;
        $page{excerpt} = $1;
    }
    else {
        print "Did not run markdown on $page{filename} since the extension was not .md\n";
    }

    # Remove leading spaces and newline
    $page{content} =~ s/^[ \n]*//;
    
    if ($page{categories}) {
        push @{$self->{site}->{categories}->{$page{categories}}}, \%page;

        # Keep the array sorted
        @{$self->{site}->{categories}->{$page{categories}}} = sort { $a->{date} <=> $b->{date} } @{$self->{site}->{categories}->{$page{categories}}};
    }

    push @{$self->{site}->{pages}}, \%page;
}

# sub copy(sourcedir, outputdir) - Copies files and directories from <sourcedir> to <outputdir> as long as they do not made what is contained in $self->{site}->{ignore}.

sub copy {
    my ($self, $dir, $output) = @_;

    opendir(DIR, $dir) or die $!;

    DIR: while (my $file = readdir(DIR)) {
        for my $i (@{ $self->{site}->{ignore} }) {
            next DIR if ($file =~ m/$i/);
        }

        $output =~ s/\/$//;
        my $command = "cp -r $file $output";
        print $command . "\n";
        system($command);
    }

    closedir(DIR);
}

=head1 AUTHOR

Mark Benson, C<< <markbenson at vanilladraft.com> >>

=head1 BUGS

Please report any bugs or feature requests to C<bug-text-dapper at rt.cpan.org>, or through
the web interface at L<http://rt.cpan.org/NoAuth/ReportBug.html?Queue=App-Dapper>.  I will be notified, and then you'll
automatically be notified of progress on your bug as I make changes.

=head1 SUPPORT

You can find documentation for this module with the perldoc command.

    perldoc App::Dapper

You can also look for information at:

=over 4

=item * RT: CPAN's request tracker (report bugs here)

L<http://rt.cpan.org/NoAuth/Bugs.html?Dist=App-Dapper>

=item * AnnoCPAN: Annotated CPAN documentation

L<http://annocpan.org/dist/App-Dapper>

=item * CPAN Ratings

L<http://cpanratings.perl.org/d/App-Dapper>

=item * Search CPAN

L<http://search.cpan.org/dist/App-Dapper/>

=back

=head1 LICENSE AND COPYRIGHT

The MIT License (MIT)

Copyright (c) 2002-2014 Mark Benson

Permission is hereby granted, free of charge, to any person obtaining a copy
of this software and associated documentation files (the "Software"), to deal
in the Software without restriction, including without limitation the rights
to use, copy, modify, merge, publish, distribute, sublicense, and/or sell
copies of the Software, and to permit persons to whom the Software is
furnished to do so, subject to the following conditions:

The above copyright notice and this permission notice shall be included in all
copies or substantial portions of the Software.

THE SOFTWARE IS PROVIDED "AS IS", WITHOUT WARRANTY OF ANY KIND, EXPRESS OR
IMPLIED, INCLUDING BUT NOT LIMITED TO THE WARRANTIES OF MERCHANTABILITY,
FITNESS FOR A PARTICULAR PURPOSE AND NONINFRINGEMENT. IN NO EVENT SHALL THE
AUTHORS OR COPYRIGHT HOLDERS BE LIABLE FOR ANY CLAIM, DAMAGES OR OTHER
LIABILITY, WHETHER IN AN ACTION OF CONTRACT, TORT OR OTHERWISE, ARISING FROM,
OUT OF OR IN CONNECTION WITH THE SOFTWARE OR THE USE OR OTHER DEALINGS IN THE
SOFTWARE.

=cut

1; # End of App::Dapper
<|MERGE_RESOLUTION|>--- conflicted
+++ resolved
@@ -489,14 +489,11 @@
     #$s->start
 
     #Net::HTTPServer example
-<<<<<<< HEAD
     my $s = new Net::HTTPServer(
                     port=>$port,
                     docroot=>$self->{output},
-                    type=>"forking");
-=======
-    my $s = new Net::HTTPServer(port=>$port, docroot=>$self->{output}, type=>"forking", log=>"STDOUT");
->>>>>>> c448fdeb
+                    type=>"forking",
+                    log=>"STDOUT");
     $s->Start();
     $s->Process();
 }
